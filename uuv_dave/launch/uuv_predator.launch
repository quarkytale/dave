--- conflicted
+++ resolved
@@ -29,15 +29,10 @@
     </include>
 
     <!-- Acceleration control -->
-<<<<<<< HEAD
-    <include file="$(find uuv_control_cascaded_pid)/launch/joy_accel.launch">
-        <arg name="model_name" value="rexrov"/>
-        <arg name="joy_id" value="$(arg joy_id)"/>
-=======
     <include file="$(find uuv_control_cascaded_pid)/launch/joy_velocity.launch">
         <arg name="uuv_name" value="rexrov" />
         <arg name="model_name" value="rexrov" />
->>>>>>> 99ba0026
+        <arg name="joy_id" value="$(arg joy_id)"/>
     </include>
 
     <node name="spawn_grabbable_bar" pkg="gazebo_ros" type="spawn_model"
