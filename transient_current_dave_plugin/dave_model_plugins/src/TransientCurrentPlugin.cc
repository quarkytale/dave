// Copyright (c) 2016 The UUV Simulator Authors.
// All rights reserved.
//
// Licensed under the Apache License, Version 2.0 (the "License");
// you may not use this file except in compliance with the License.
// You may obtain a copy of the License at
//
//     http://www.apache.org/licenses/LICENSE-2.0
//
// Unless required by applicable law or agreed to in writing, software
// distributed under the License is distributed on an "AS IS" BASIS,
// WITHOUT WARRANTIES OR CONDITIONS OF ANY KIND, either express or implied.
// See the License for the specific language governing permissions and
// limitations under the License.

/// \file TransientCurrentPlugin.cc

#include <boost/algorithm/string.hpp>
#include <boost/bind.hpp>
#include <boost/shared_ptr.hpp>

#include <gazebo/gazebo.hh>
#include <gazebo/msgs/msgs.hh>
#include <gazebo/physics/Link.hh>
#include <gazebo/physics/Model.hh>
#include <gazebo/physics/PhysicsEngine.hh>
#include <gazebo/physics/World.hh>
#include <gazebo/transport/TransportTypes.hh>
#include <sdf/sdf.hh>

#include <dave_model_plugins/TransientCurrentPlugin.hh>

#include "ros/package.h"

using namespace gazebo;

GZ_REGISTER_MODEL_PLUGIN(TransientCurrentPlugin)

/////////////////////////////////////////////////
TransientCurrentPlugin::TransientCurrentPlugin()
{
  this->rosPublishPeriod = gazebo::common::Time(0.05);
  this->lastRosPublishTime = gazebo::common::Time(0.0);
}

/////////////////////////////////////////////////
TransientCurrentPlugin::~TransientCurrentPlugin()
{
  #if GAZEBO_MAJOR_VERSION >= 8
    this->updateConnection.reset();
  #else
    gazebo::event::Events::DisconnectWorldUpdateBegin(
      this->rosPublishConnection);
  #endif
    this->rosNode->shutdown();
}

/////////////////////////////////////////////////
void TransientCurrentPlugin::Load(
  physics::ModelPtr _model, sdf::ElementPtr _sdf)
{
  GZ_ASSERT(_model != NULL, "Model pointer is invalid");
  GZ_ASSERT(_sdf != NULL, "SDF pointer is invalid");

  this->model = _model;
  this->world = _model->GetWorld();
  this->sdf = _sdf;

  // Read the namespace for topics and services
  this->ns = _sdf->Get<std::string>("namespace");

  gzmsg << "Loading transient ocean current model plugin..." << std::endl;

  // Read the vehicle flow velocity topic name from the SDF file
  if (_sdf->HasElement("flow_velocity_topic"))
    this->currentVelocityTopic = _sdf->Get<std::string>("flow_velocity_topic");
  else
  {
    this->currentVelocityTopic =
      "hydrodynamics/current_velocity/" + this->model->GetName();
    gzerr << "Empty flow_velocity_topic for transient_current model plugin. "
       << "Default topicName definition is used" << std::endl;
  }
  gzmsg << "Transient velocity topic name for " << this->model->GetName()
        << " : " << this->currentVelocityTopic << std::endl;

  // Initializing the ROS node
  this->rosNode.reset(new ros::NodeHandle(this->ns));

  // Advertise the ROS flow velocity as a stamped twist message
  this->flowVelocityPub = this->rosNode->advertise<geometry_msgs::TwistStamped>(
    this->currentVelocityTopic, 10);

  // Initializing the Gazebo transport node
  this->node = transport::NodePtr(new transport::Node());
#if GAZEBO_MAJOR_VERSION >= 8
  this->node->Init(this->world->Name());
#else
  this->node->Init(this->world->GetName());
#endif

  // Advertise the Gazebo current velocity topic
  this->publishers[this->currentVelocityTopic] =
    this->node->Advertise<msgs::Vector3d>(this->currentVelocityTopic);

  // Read Gauss-Markov parameters
  if (_sdf->HasElement("velocity_north"))
  {
    sdf::ElementPtr elem = _sdf->GetElement("velocity_north");
    if (elem->HasElement("mean"))
        this->currentVelNorthModel.mean = 0.0;
    if (elem->HasElement("mu"))
        this->currentVelNorthModel.mu = 0.0;
    if (elem->HasElement("noiseAmp"))
        this->noiseAmp_North = elem->Get<double>("noiseAmp");
    this->currentVelNorthModel.min =
      this->currentVelNorthModel.mean - this->noiseAmp_North;
    this->currentVelNorthModel.max =
      this->currentVelNorthModel.mean + this->noiseAmp_North;
    if (elem->HasElement("noiseFreq"))
        this->noiseFreq_North = elem->Get<double>("noiseFreq");
    this->currentVelNorthModel.noiseAmp = this->noiseFreq_North;
  }
  this->currentVelNorthModel.var = this->currentVelNorthModel.mean;
  gzmsg << "For vehicle " << this->model->GetName()
        << " -> Current north-direction velocity [m/s] "
        << "Gauss-Markov process model:" << std::endl;
  this->currentVelNorthModel.Print();

  if (_sdf->HasElement("velocity_east"))
  {
    sdf::ElementPtr elem = _sdf->GetElement("velocity_east");
    if (elem->HasElement("mean"))
        this->currentVelEastModel.mean = 0.0;
    if (elem->HasElement("mu"))
        this->currentVelEastModel.mu = 0.0;
    if (elem->HasElement("noiseAmp"))
        this->noiseAmp_East = elem->Get<double>("noiseAmp");
    this->currentVelEastModel.min =
      this->currentVelEastModel.mean - this->noiseAmp_East;
    this->currentVelEastModel.max =
      this->currentVelEastModel.mean + this->noiseAmp_East;
    if (elem->HasElement("noiseFreq"))
        this->noiseFreq_East = elem->Get<double>("noiseFreq");
    this->currentVelEastModel.noiseAmp = this->noiseFreq_East;
  }
  this->currentVelEastModel.var = this->currentVelEastModel.mean;
  gzmsg << "For vehicle " << this->model->GetName()
        << " -> Current east-direction velocity [m/s] "
        << "Gauss-Markov process model:" << std::endl;
  this->currentVelEastModel.Print();

  if (_sdf->HasElement("velocity_down"))
  {
    sdf::ElementPtr elem = _sdf->GetElement("velocity_down");
    if (elem->HasElement("mean"))
        this->currentVelDownModel.mean = 0.0;
    if (elem->HasElement("mu"))
        this->currentVelDownModel.mu = 0.0;
    if (elem->HasElement("noiseAmp"))
        this->noiseAmp_Down = elem->Get<double>("noiseAmp");
    this->currentVelDownModel.min =
      this->currentVelDownModel.mean - this->noiseAmp_Down;
    this->currentVelDownModel.max =
      this->currentVelDownModel.mean + this->noiseAmp_Down;
    if (elem->HasElement("noiseFreq"))
        this->noiseFreq_Down = elem->Get<double>("noiseFreq");
    this->currentVelDownModel.noiseAmp = this->noiseFreq_Down;
  }
  this->currentVelDownModel.var = this->currentVelDownModel.mean;
  gzmsg << "For vehicle " << this->model->GetName()
        << " -> Current down-direction velocity [m/s]"
        << "Gauss-Markov process model:" << std::endl;
  this->currentVelDownModel.Print();

  // Initialize the time update
  #if GAZEBO_MAJOR_VERSION >= 8
    this->lastUpdate = this->world->SimTime();
  #else
    this->lastUpdate = this->world->GetSimTime();
  #endif
  this->currentVelNorthModel.lastUpdate = this->lastUpdate.Double();
  this->currentVelEastModel.lastUpdate = this->lastUpdate.Double();
  this->currentVelDownModel.lastUpdate = this->lastUpdate.Double();

  // Read topic name of stratified ocean current from SDF
  if (_sdf->HasElement("transient_current"))
  {
    sdf::ElementPtr currentVelocityParams = _sdf->GetElement(
      "transient_current");
    if (currentVelocityParams->HasElement("topic_stratified_database"))
      this->transientCurrentVelocityTopic =
        "/hydrodynamics/" +
        currentVelocityParams->Get<std::string>("topic_stratified_database");
    else
    {
      this->transientCurrentVelocityTopic =
        "/hydrodynamics/stratified_current_velocity";
    }
  }

  // Tidal Oscillation
  if (this->sdf->HasElement("tide_oscillation")
    && this->sdf->Get<bool>("tide_oscillation") == true)
    this->tideFlag = true;

  // Subscribe stratified ocean current database
  this->databaseSub = this->rosNode->subscribe
    <dave_world_ros_plugins_msgs::StratifiedCurrentVelocity>
    (this->transientCurrentVelocityTopic, 10,
    boost::bind(&TransientCurrentPlugin::UpdateDatabase, this, _1));

  // Connect the update event callback for ROS and ocean current calculation
  this->Connect();

  gzmsg << "Transient current model plugin loaded!" << std::endl;
}

/////////////////////////////////////////////////
void TransientCurrentPlugin::Init()
{
  // Doing nothing for now
}

/////////////////////////////////////////////////
void TransientCurrentPlugin::Connect()
{
  // Connect the update event
  this->updateConnection = gazebo::event::Events::ConnectWorldUpdateBegin(
      boost::bind(&TransientCurrentPlugin::Update,
                  this, _1));
}

/////////////////////////////////////////////////
void TransientCurrentPlugin::Update(const gazebo::common::UpdateInfo &)
{
  // Update time
  this->lastUpdate = this->model->GetWorld()->SimTime();

  this->CalculateOceanCurrent();

  this->PublishCurrentVelocity();
}

/////////////////////////////////////////////////
void TransientCurrentPlugin::UpdateDatabase(
  const dave_world_ros_plugins_msgs::StratifiedCurrentVelocity::ConstPtr &_msg)
{
    this->database.clear();
    for (int i = 0; i < _msg->depths.size(); i++)
    {
      ignition::math::Vector3d data(_msg->velocities[i].x,
                                    _msg->velocities[i].y,
                                    _msg->depths[i]);
      this->database.push_back(data);
    }
    if (this->tideFlag)
    {
      this->timeGMT.clear();
      this->tideVelocities.clear();
      if (_msg->tideConstituents == true)
      {
        this->M2_amp = _msg->M2amp;
        this->M2_phase = _msg->M2phase;
        this->M2_speed = _msg->M2speed;
        this->S2_amp = _msg->S2amp;
        this->S2_phase = _msg->S2phase;
        this->S2_speed = _msg->S2speed;
        this->N2_amp = _msg->N2amp;
        this->N2_phase = _msg->N2phase;
        this->N2_speed = _msg->N2speed;
        this->tide_Constituents = true;
      }
      else
      {
        for (int i = 0; i < _msg->timeGMT.size(); i++)
        {
          this->timeGMT.push_back(_msg->timeGMT[i]);
          this->tideVelocities.push_back(_msg->tideVelocities[i]);
        }
        this->tide_Constituents = false;
      }
      this->ebbDirection = _msg->ebbDirection;
      this->floodDirection = _msg->floodDirection;
      this->world_start_time = _msg->worldStartTime;
    }
}

/////////////////////////////////////////////////
void TransientCurrentPlugin::CalculateOceanCurrent()
{
  double northCurrent = 0.0;
  double eastCurrent = 0.0;

  // Update vehicle position
  double vehicleDepth = - this->model->WorldPose().Pos().Z();

  if (this->database.size() == 0)
  {
    // skip for next time (wating for valid database subscrition)
  }
  else
  {
    //--- Interpolate velocity from database ---//
    // find current depth index from database
    // (X: north-direction, Y: east-direction, Z: depth)
    int depthIndex = 0;
    for (int i = 1; i <= this->database.size(); i++) {
      if (this->database[i].Z() > vehicleDepth) {
        depthIndex = i; break;
      }
    }

    // interpolate
    if (depthIndex == 0) {  // Deeper than database use deepest value
      northCurrent =
        this->database[this->database.size()-1].X();
      eastCurrent =
        this->database[this->database.size()-1].Y();
    }
    else
    {
      double rate =
        (vehicleDepth-this->database[depthIndex-1].Z())
        /(this->database[depthIndex].Z()-this->database[depthIndex-1].Z());
      northCurrent =
        (this->database[depthIndex].X()-this->database[depthIndex-1].X())*rate
        + this->database[depthIndex-1].X();
      eastCurrent =
        (this->database[depthIndex].Y()-this->database[depthIndex-1].Y())*rate
        + this->database[depthIndex-1].Y();
    }
<<<<<<< HEAD

    // Update model mean values
    if(this->tideFlag)
    {
      // Update tide oscillation
    #if GAZEBO_MAJOR_VERSION >= 8
      common::Time time = this->world->SimTime();
    #else
      common::Time time = this->world->GetSimTime();
    #endif
      this->tide.dateGMT = this->timeGMT;
      this->tide.speedcmsec = this->tideVelocities;
      this->tide.ebbDirection = this->ebbDirection;
      this->tide.floodDirection = this->floodDirection;
      this->tide.worldStartTime = this->world_start_time;
      this->tide.Initiate();
      std::pair<double, double> currents = this->tide.Update(time.Double(), northCurrent);
      this->currentVelNorthModel.mean = currents.first;
      this->currentVelEastModel.mean = currents.second;
      this->currentVelDownModel.mean = 0.0;
    }
    else
    {
      this->currentVelNorthModel.mean = northCurrent;
      this->currentVelEastModel.mean = eastCurrent;
      this->currentVelDownModel.mean = 0.0;
    }

    // Tidal oscillation
    if (this->tideFlag)
    {
      // Update tide oscillation
    #if GAZEBO_MAJOR_VERSION >= 8
      common::Time time = this->world->SimTime();
    #else
      common::Time time = this->world->GetSimTime();
    #endif
      if (this->tide_Constituents)
      {
        this->tide.M2_amp = this->M2_amp;
        this->tide.M2_phase = this->M2_phase;
        this->tide.M2_speed = this->M2_speed;
        this->tide.S2_amp = this->S2_amp;
        this->tide.S2_phase = this->S2_phase;
        this->tide.S2_speed = this->S2_speed;
        this->tide.N2_amp = this->N2_amp;
        this->tide.N2_phase = this->N2_phase;
        this->tide.N2_speed = this->N2_speed;
      }
      else
      {
        this->tide.dateGMT = this->timeGMT;
        this->tide.speedcmsec = this->tideVelocities;
      }
      this->tide.ebbDirection = this->ebbDirection;
      this->tide.floodDirection = this->floodDirection;
      this->tide.worldStartTime = this->world_start_time;
      this->tide.Initiate(this->tide_Constituents);
      std::pair<double, double> currents =
        this->tide.Update(time.Double(), northCurrent);
      this->currentVelNorthModel.mean = currents.first;
      this->currentVelEastModel.mean = currents.second;
      this->currentVelDownModel.mean = 0.0;
    }
    else
    {
      this->currentVelNorthModel.mean = northCurrent;
      this->currentVelEastModel.mean = eastCurrent;
      this->currentVelDownModel.mean = 0.0;
    }
=======
    this->currentVelNorthModel.mean = northCurrent;
    this->currentVelEastModel.mean = eastCurrent;
    this->currentVelDownModel.mean = 0.0;
>>>>>>> 602c1e1b

    // Tidal oscillation
    if (this->tideFlag)
    {
      // Update tide oscillation
    #if GAZEBO_MAJOR_VERSION >= 8
      common::Time time = this->world->SimTime();
    #else
      common::Time time = this->world->GetSimTime();
    #endif
      if (this->tide_Constituents)
      {
        this->tide.M2_amp = this->M2_amp;
        this->tide.M2_phase = this->M2_phase;
        this->tide.M2_speed = this->M2_speed;
        this->tide.S2_amp = this->S2_amp;
        this->tide.S2_phase = this->S2_phase;
        this->tide.S2_speed = this->S2_speed;
        this->tide.N2_amp = this->N2_amp;
        this->tide.N2_phase = this->N2_phase;
        this->tide.N2_speed = this->N2_speed;
      }
      else
      {
        this->tide.dateGMT = this->timeGMT;
        this->tide.speedcmsec = this->tideVelocities;
      }
      this->tide.ebbDirection = this->ebbDirection;
      this->tide.floodDirection = this->floodDirection;
      this->tide.worldStartTime = this->world_start_time;
      this->tide.Initiate(this->tide_Constituents);
      std::pair<double, double> currents =
        this->tide.Update(time.Double(), northCurrent);
      this->currentVelNorthModel.mean = currents.first;
      this->currentVelEastModel.mean = currents.second;
      this->currentVelDownModel.mean = 0.0;
    }
    else
    {
      this->currentVelNorthModel.mean = northCurrent;
      this->currentVelEastModel.mean = eastCurrent;
      this->currentVelDownModel.mean = 0.0;
    }

    // Change min max accordingly
    currentVelNorthModel.max = currentVelNorthModel.mean + this->noiseAmp_North;
    currentVelNorthModel.min = currentVelNorthModel.mean - this->noiseAmp_North;
    currentVelEastModel.max = currentVelEastModel.mean + this->noiseAmp_East;
    currentVelEastModel.min = currentVelEastModel.mean - this->noiseAmp_East;
    currentVelDownModel.max = currentVelDownModel.mean + this->noiseAmp_Down;
    currentVelDownModel.min = currentVelDownModel.mean - this->noiseAmp_Down;

    // Assing values to the model
    this->currentVelNorthModel.var = this->currentVelNorthModel.mean;
    this->currentVelEastModel.var = this->currentVelEastModel.mean;
    this->currentVelDownModel.var = this->currentVelDownModel.mean;

    // Update time
    #if GAZEBO_MAJOR_VERSION >= 8
      common::Time time = this->world->SimTime();
    #else
      common::Time time = this->world->GetSimTime();
    #endif

    // Update current velocity
    double velocityNorth = this->currentVelNorthModel.Update(time.Double());

    // Update current horizontal direction around z axis of flow frame
    double velocityEast = this->currentVelEastModel.Update(time.Double());

    // Update current horizontal direction around z axis of flow frame
    double velocityDown = this->currentVelDownModel.Update(time.Double());

    // Update current Velocity
    this->currentVelocity =
      ignition::math::Vector3d(velocityNorth, velocityEast, velocityDown);

    // Update time stamp
    this->lastUpdate = time;
  }
}

/////////////////////////////////////////////////
void TransientCurrentPlugin::PublishCurrentVelocity()
{
  // Generate and publish ROS topic according to the vehicle depth
  if (this->lastUpdate - this->lastRosPublishTime >= this->rosPublishPeriod)
  {
    this->lastRosPublishTime = this->lastUpdate;
    geometry_msgs::TwistStamped flowVelMsg;
    flowVelMsg.header.stamp = ros::Time().now();
    flowVelMsg.header.frame_id = "/world";
    flowVelMsg.twist.linear.x = this->currentVelocity.X();
    flowVelMsg.twist.linear.y = this->currentVelocity.Y();
    flowVelMsg.twist.linear.z = this->currentVelocity.Z();
    this->flowVelocityPub.publish(flowVelMsg);
  }

  // Generate and publish Gazebo topic according to the vehicle depth
  msgs::Vector3d currentVel;
  msgs::Set(&currentVel, ignition::math::Vector3d(this->currentVelocity.X(),
                                                  this->currentVelocity.Y(),
                                                  this->currentVelocity.Z()));
  this->publishers[this->currentVelocityTopic]->Publish(currentVel);
}<|MERGE_RESOLUTION|>--- conflicted
+++ resolved
@@ -330,34 +330,9 @@
         (this->database[depthIndex].Y()-this->database[depthIndex-1].Y())*rate
         + this->database[depthIndex-1].Y();
     }
-<<<<<<< HEAD
-
-    // Update model mean values
-    if(this->tideFlag)
-    {
-      // Update tide oscillation
-    #if GAZEBO_MAJOR_VERSION >= 8
-      common::Time time = this->world->SimTime();
-    #else
-      common::Time time = this->world->GetSimTime();
-    #endif
-      this->tide.dateGMT = this->timeGMT;
-      this->tide.speedcmsec = this->tideVelocities;
-      this->tide.ebbDirection = this->ebbDirection;
-      this->tide.floodDirection = this->floodDirection;
-      this->tide.worldStartTime = this->world_start_time;
-      this->tide.Initiate();
-      std::pair<double, double> currents = this->tide.Update(time.Double(), northCurrent);
-      this->currentVelNorthModel.mean = currents.first;
-      this->currentVelEastModel.mean = currents.second;
-      this->currentVelDownModel.mean = 0.0;
-    }
-    else
-    {
-      this->currentVelNorthModel.mean = northCurrent;
-      this->currentVelEastModel.mean = eastCurrent;
-      this->currentVelDownModel.mean = 0.0;
-    }
+    this->currentVelNorthModel.mean = northCurrent;
+    this->currentVelEastModel.mean = eastCurrent;
+    this->currentVelDownModel.mean = 0.0;
 
     // Tidal oscillation
     if (this->tideFlag)
@@ -401,54 +376,6 @@
       this->currentVelEastModel.mean = eastCurrent;
       this->currentVelDownModel.mean = 0.0;
     }
-=======
-    this->currentVelNorthModel.mean = northCurrent;
-    this->currentVelEastModel.mean = eastCurrent;
-    this->currentVelDownModel.mean = 0.0;
->>>>>>> 602c1e1b
-
-    // Tidal oscillation
-    if (this->tideFlag)
-    {
-      // Update tide oscillation
-    #if GAZEBO_MAJOR_VERSION >= 8
-      common::Time time = this->world->SimTime();
-    #else
-      common::Time time = this->world->GetSimTime();
-    #endif
-      if (this->tide_Constituents)
-      {
-        this->tide.M2_amp = this->M2_amp;
-        this->tide.M2_phase = this->M2_phase;
-        this->tide.M2_speed = this->M2_speed;
-        this->tide.S2_amp = this->S2_amp;
-        this->tide.S2_phase = this->S2_phase;
-        this->tide.S2_speed = this->S2_speed;
-        this->tide.N2_amp = this->N2_amp;
-        this->tide.N2_phase = this->N2_phase;
-        this->tide.N2_speed = this->N2_speed;
-      }
-      else
-      {
-        this->tide.dateGMT = this->timeGMT;
-        this->tide.speedcmsec = this->tideVelocities;
-      }
-      this->tide.ebbDirection = this->ebbDirection;
-      this->tide.floodDirection = this->floodDirection;
-      this->tide.worldStartTime = this->world_start_time;
-      this->tide.Initiate(this->tide_Constituents);
-      std::pair<double, double> currents =
-        this->tide.Update(time.Double(), northCurrent);
-      this->currentVelNorthModel.mean = currents.first;
-      this->currentVelEastModel.mean = currents.second;
-      this->currentVelDownModel.mean = 0.0;
-    }
-    else
-    {
-      this->currentVelNorthModel.mean = northCurrent;
-      this->currentVelEastModel.mean = eastCurrent;
-      this->currentVelDownModel.mean = 0.0;
-    }
 
     // Change min max accordingly
     currentVelNorthModel.max = currentVelNorthModel.mean + this->noiseAmp_North;
